--- conflicted
+++ resolved
@@ -227,18 +227,7 @@
 
 @media (max-width: 768px) {
   .mobile-hamburger-button {
-<<<<<<< HEAD
-    display: flex;
-=======
-  display: flex;
-  }
-  
-  /* Hide hamburger when sidebar is open */
-  .mobile-hamburger-button.sidebar-open {
-    opacity: 0;
-    pointer-events: none;
-    transform: translateX(-8px);
->>>>>>> 72ba25a0
+  display: flex;
   }
   
   /* Hide hamburger when sidebar is open */
@@ -1031,11 +1020,7 @@
     gap: 6px;
     border-radius: 20px;
     flex: 1;
-<<<<<<< HEAD
-    justify-content: center;
-=======
   justify-content: center;
->>>>>>> 72ba25a0
     min-height: 44px;
     border: 1px solid #dadce0;
     background: #f8f9fa;
@@ -1073,34 +1058,6 @@
     min-width: 40px;
     flex: 0 0 40px;
   }
-  
-  .action-button {
-    padding: 8px;
-    min-width: 40px;
-    flex: 0 0 40px;
-  }
-}
-
-.action-button:hover:not(:disabled) {
-  background: rgba(95, 99, 104, 0.1);
-  color: #202124;
-}
-
-@media (max-width: 1000px) {
-  .action-button:hover:not(:disabled) {
-    background: #e8f0fe;
-    border-color: #4285f4;
-    color: #1a73e8;
-  }
-}
-
-.action-button:disabled {
-  opacity: 0.5;
-  cursor: not-allowed;
-}
-
-.action-button svg {
-  flex-shrink: 0;
 }
 
 .action-button:hover:not(:disabled) {
@@ -1404,11 +1361,7 @@
 /* Mobile: Text input section */
 .mobile-text-section {
   display: flex;
-<<<<<<< HEAD
-  align-items: center;
-=======
     align-items: center;
->>>>>>> 72ba25a0
   width: 100%;
   gap: 8px;
 }
@@ -1459,8 +1412,4 @@
 
 .gemini-text-input:disabled {
   color: #9aa0a6;
-<<<<<<< HEAD
-}
-=======
-  }
->>>>>>> 72ba25a0
+  }
