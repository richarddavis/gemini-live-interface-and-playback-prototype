--- conflicted
+++ resolved
@@ -40,12 +40,11 @@
 /* Mobile responsiveness */
 @media (max-width: 1000px) {
   .replay-display-content {
-<<<<<<< HEAD
-    display: flex;
+  display: flex;
     flex-direction: column;
     gap: 16px;
-  }
-  
+}
+
   .interaction-replay {
     padding: 12px;
     height: 100vh; /* Use full viewport height on mobile */
@@ -60,41 +59,13 @@
   .replay-display {
     overflow-y: auto;
     -webkit-overflow-scrolling: touch;
-  }
-  
+}
+
   .conversation-timeline {
     margin-bottom: 16px;
-=======
-  display: flex;
-    flex-direction: column;
-    gap: 16px;
-}
-
-  .interaction-replay {
-    padding: 12px;
-    height: 100vh; /* Use full viewport height on mobile */
->>>>>>> 72ba25a0
-  }
-  
-  .replay-content {
-    gap: 12px;
-    overflow-y: auto; /* Ensure scrolling works on mobile */
-    -webkit-overflow-scrolling: touch; /* Smooth scrolling on iOS */
-  }
-  
-  .replay-display {
-    overflow-y: auto;
-    -webkit-overflow-scrolling: touch;
-}
-
-<<<<<<< HEAD
-=======
-  .conversation-timeline {
-    margin-bottom: 16px;
-}
-}
-
->>>>>>> 72ba25a0
+}
+}
+
 /* Timeline - removed, replaced by conversation-timeline */
 
 /* Right side content area - removed, replaced by conversation timeline */
@@ -167,11 +138,7 @@
   0% { opacity: 0.6; }
   50% { opacity: 1; }
   100% { opacity: 0.6; }
-<<<<<<< HEAD
-}
-=======
 } 
->>>>>>> 72ba25a0
 
 /* Video Player Container with Overlay Controls */
 .video-player-container {
