import React, { useState, useEffect, useRef, useCallback, useMemo } from 'react';
import { interactionLogger } from '../services/interactionLogger';
import './InteractionReplay.css';
import { useAudioStreaming } from '../hooks/useAudioStreaming';

// Constants for better maintainability
const CONSTANTS = {
  AUDIO: {
    SAMPLE_RATES: {
      USER: 16000,
      API: 24000,
      PLAYBACK: 24000
    },
    VOLUME: {
      USER: 1.2,
      API: 0.8
    },
    TIMEOUT: {
      USER: 500,
      API: 200
    }
  },
  VIDEO: {
    DIMENSIONS: {
      WIDTH: 320,
      HEIGHT: 240
    },
    MIN_FRAME_DELAY: 16, // 60fps minimum
    MAX_FRAME_DELAY: 200
  },
  TIMING: {
    MIN_DELAY: 50,
    MAX_DELAY: 1500,
    AUDIO_STREAM_DELAY: 100,
    CONSECUTIVE_AUDIO_DELAY: 50,
    API_RESPONSE_MIN_DELAY: 200,
    CONTEXT_SWITCH_DELAY: 100
  },
  MEDIA: {
    EXPIRED_STATUSES: [400, 502],
    PLACEHOLDER_TEXT: {
      VIDEO: 'Video frame unavailable\n(expired media URL)',
      AUDIO: 'Audio unavailable (expired URL)'
    }
  }
};

// Custom hook for replay state management
const useReplayState = () => {
  const [state, setState] = useState({
    // Session management
    sessions: [],
    selectedSession: null,
    replayData: null,
    loading: false,
    
    // Playback control
    isPlaying: false,
    currentIndex: 0,
    playbackSpeed: 1,
    shouldStartPlayback: false,
    
    // Content display
    currentVideoFrame: null,
    currentTextInput: '',
    currentApiResponse: '',
    currentUserAction: '',
    replayStatus: 'Ready to replay...',
    
    // Media management
    audioCache: new Map(),
    videoCache: new Map(),
    mediaCacheReady: false,
    isRegeneratingUrls: false,
    isStreamingAudio: false
  });

  const updateState = useCallback((updates) => {
    setState(prev => ({ ...prev, ...updates }));
  }, []);

  const resetPlayback = useCallback(() => {
    updateState({
      isPlaying: false,
      currentIndex: 0,
      currentVideoFrame: null,
      currentTextInput: '',
      currentApiResponse: '',
      currentUserAction: '',
      replayStatus: 'Replay stopped',
      isStreamingAudio: false
    });
  }, [updateState]);

  return { state, updateState, resetPlayback };
};

// Custom hook for media caching
const useMediaCache = (updateState) => {
  const audioContextRef = useRef(null);

  const initializeAudioContext = useCallback(async () => {
    if (!audioContextRef.current) {
      audioContextRef.current = new (window.AudioContext || window.webkitAudioContext)({
        sampleRate: CONSTANTS.AUDIO.SAMPLE_RATES.PLAYBACK
      });
    }
    
    if (audioContextRef.current.state === 'suspended') {
      await audioContextRef.current.resume();
    }
    
    return audioContextRef.current;
  }, []);

  const createAudioBuffer = useCallback(async (arrayBuffer, sampleRate) => {
    const audioContext = await initializeAudioContext();
    const dataView = new DataView(arrayBuffer);
    const numSamples = arrayBuffer.byteLength / 2;
    
    const audioBuffer = audioContext.createBuffer(1, numSamples, sampleRate);
    const channelData = audioBuffer.getChannelData(0);
    
    for (let i = 0; i < numSamples; i++) {
      const sample = dataView.getInt16(i * 2, true);
      channelData[i] = sample / 32768.0;
    }
    
    return audioBuffer;
  }, [initializeAudioContext]);

  const downloadMediaFile = useCallback(async (logId, type) => {
    const proxyUrl = `${process.env.REACT_APP_API_URL || 'http://localhost:8080/api'}/interaction-logs/media/${logId}`;
    const response = await fetch(proxyUrl);
    
    if (!response.ok) {
      if (CONSTANTS.MEDIA.EXPIRED_STATUSES.includes(response.status)) {
        throw new Error(`expired_url:${response.status}`);
      }
      throw new Error(`HTTP ${response.status}`);
    }
    
    return type === 'audio' ? response.arrayBuffer() : response.blob();
  }, []);

  const processMediaPreloadResults = useCallback((results, cacheMap, type) => {
    let successCount = 0;
    let expiredCount = 0;
    
    results.forEach(result => {
      if (result.status === 'fulfilled') {
        if (result.value.success) {
          if (type === 'audio') {
            cacheMap.set(result.value.logId, result.value.audioBuffer);
          } else if (type === 'video') {
            cacheMap.set(result.value.logId, result.value.frameData);
          }
          successCount++;
        } else if (result.value.error === 'expired_url') {
          expiredCount++;
        }
      }
    });
    
    return { successCount, expiredCount };
  }, []);

  const preloadAudio = useCallback(async (audioLogs) => {
    const audioContext = await initializeAudioContext();
    
    const promises = audioLogs.map(async (log, index) => {
      try {
        const arrayBuffer = await downloadMediaFile(log.id, 'audio');
        const sampleRate = log.interaction_metadata?.audio_sample_rate || CONSTANTS.AUDIO.SAMPLE_RATES.API;
        const audioBuffer = await createAudioBuffer(arrayBuffer, sampleRate);
        
        console.log(`🎬 Downloaded audio ${index + 1}/${audioLogs.length}: ${log.id} (${audioBuffer.duration.toFixed(3)}s)`);
        return { logId: log.id, audioBuffer, success: true };
      } catch (error) {
        const isExpired = error.message.startsWith('expired_url');
        console.warn(`🎬 Audio ${log.id} failed:`, error.message);
        return { 
          logId: log.id, 
          success: false, 
          error: isExpired ? 'expired_url' : error.message,
          httpStatus: isExpired ? error.message.split(':')[1] : null
        };
      }
    });

    const results = await Promise.allSettled(promises);
    const audioCache = new Map();
    const { successCount, expiredCount } = processMediaPreloadResults(results, audioCache, 'audio');

    return { audioCache, successCount, expiredCount, total: audioLogs.length };
  }, [downloadMediaFile, createAudioBuffer, initializeAudioContext, processMediaPreloadResults]);

  const preloadVideo = useCallback(async (videoLogs) => {
    const promises = videoLogs.map(async (log, index) => {
      try {
        const blob = await downloadMediaFile(log.id, 'video');
        const imageUrl = URL.createObjectURL(blob);
        
        console.log(`🎬 Downloaded video ${index + 1}/${videoLogs.length}: ${log.id} (${blob.type}, ${blob.size} bytes)`);
        return {
          logId: log.id,
          frameData: { url: imageUrl, blob, size: blob.size, type: blob.type },
          success: true
        };
      } catch (error) {
        const isExpired = error.message.startsWith('expired_url');
        console.warn(`🎬 Video ${log.id} failed:`, error.message);
        return { 
          logId: log.id, 
          success: false, 
          error: isExpired ? 'expired_url' : error.message 
        };
      }
    });

    const results = await Promise.allSettled(promises);
    const videoCache = new Map();
    const { successCount, expiredCount } = processMediaPreloadResults(results, videoCache, 'video');

    return { videoCache, successCount, expiredCount, total: videoLogs.length };
  }, [downloadMediaFile, processMediaPreloadResults]);

  return {
    audioContextRef,
    preloadAudio,
    preloadVideo,
    initializeAudioContext,
    createAudioBuffer
  };
};

// Custom hook for audio streaming configuration
const useAudioStreamingConfig = (updateState) => {
  const createStreamingConfig = useCallback((audioSource, sampleRate) => ({
    timeout: audioSource === 'user_microphone' ? CONSTANTS.AUDIO.TIMEOUT.USER : CONSTANTS.AUDIO.TIMEOUT.API,
    audioSource,
    sampleRate,
    onStreamStart: (data) => {
      console.log(`🎵 ${audioSource} stream started:`, data);
      updateState({ isStreamingAudio: true });
      updateState({ 
        replayStatus: audioSource === 'user_microphone' ? '🎤 Playing user audio...' : '🎵 Starting Gemini audio stream...' 
      });
    },
    onStreamEnd: (data) => {
      console.log(`🎵 ${audioSource} stream ended:`, data);
      if (audioSource === 'gemini_api') {
        updateState({ replayStatus: `🔊 Playing Gemini audio stream (${data.chunks_count} chunks)` });
      }
    },
    onPlaybackStart: (data) => {
      console.log(`🎵 ${audioSource} playback started:`, data);
      const label = audioSource === 'user_microphone' ? 'user' : 'Gemini';
      updateState({ 
        replayStatus: `🔊 Playing ${label} audio (${data.estimated_duration.toFixed(2)}s${data.chunks_count ? `, ${data.chunks_count} chunks` : ''})`
      });
    },
    onPlaybackEnd: (data) => {
      console.log(`🎵 ${audioSource} playback ended:`, data);
      updateState({ isStreamingAudio: false });
      const label = audioSource === 'user_microphone' ? 'User' : 'Gemini';
      updateState({ replayStatus: `🎵 ${label} audio completed` });
    },
    onError: (error) => {
      console.error(`🚨 ${audioSource} streaming error:`, error);
      updateState({ isStreamingAudio: false, replayStatus: `❌ ${audioSource} audio error` });
    }
  }), [updateState]);

  return { createStreamingConfig };
};

// Custom hook for conversation segment processing
const useConversationSegments = (updateState) => {
  const processIntoSegments = useCallback((logs) => {
    console.log('🚨🚨🚨 UPDATED INTERACTIONREPLAY CODE IS RUNNING! 🚨🚨🚨');
    console.log('🎭 Processing', logs.length, 'logs into conversation segments...');
    
    // Debug: Check audio chunk distribution
    const audioChunks = logs.filter(log => log.interaction_type === 'audio_chunk');
    const userAudioCount = audioChunks.filter(log => log.interaction_metadata?.microphone_on === true).length;
    const userAudioChunkCount = audioChunks.filter(log => log.interaction_metadata?.microphone_on === false).length;
    const videoFrames = logs.filter(log => log.interaction_type === 'video_frame');
    
    // Check API responses for audio content
    const apiResponses = logs.filter(log => log.interaction_type === 'api_response');
    const apiAudioResponseCount = apiResponses.filter(log => {
      // Check if the api_response contains audio data
      return log.media_data?.cloud_storage_url && 
             (log.media_data.cloud_storage_url.includes('.pcm') || 
              (log.interaction_metadata && log.interaction_metadata.response_type === 'audio'));
    }).length;
    
    console.log(`🎭 Content analysis: ${userAudioCount} user audio_chunks, ${userAudioChunkCount} other audio_chunks, ${apiAudioResponseCount} API audio responses, ${videoFrames.length} video frames`);
    
    // Show video frame distribution by timestamp
    if (videoFrames.length > 0) {
      console.log(`🎭 Video frame timestamps:`, videoFrames.map(f => ({ 
        id: f.id, 
        timestamp: f.timestamp, 
        microphone_on: f.interaction_metadata?.microphone_on 
      })));
    }
    
    const segments = [];
    let currentSegment = null;
    let segmentId = 0;
    
    // Constants for filtering noise - REDUCED THRESHOLD
    const MIN_USER_SPEECH_DURATION = 800; // Reduced from 1500ms to 800ms to be less aggressive

    // Group logs by conversation segments
    logs.forEach((log, index) => {
      const { 
        id, 
        interaction_type, 
        timestamp, 
        interaction_metadata 
      } = log;

      // Type detection
      const isTextInput = interaction_type === 'text_input';
      const isUserAudio = interaction_type === 'audio_chunk' && interaction_metadata?.microphone_on === true;
      const isApiAudioResponse = interaction_type === 'api_response' && log.media_data;
      const isTextApiResponse = interaction_type === 'api_response' && !log.media_data;
      const isVideoFrame = interaction_type === 'video_frame';
      const isUserAction = interaction_type === 'user_action';

      // Debug segment detection
      if (interaction_type === 'audio_chunk') {
        console.log(`🎭 Audio chunk ${id}: microphone_on=${interaction_metadata?.microphone_on}, isUserAudio=${isUserAudio}`);
      } else if (isApiAudioResponse) {
        console.log(`🎭 API audio response ${id}: detected as audio response`);
      } else if (isVideoFrame) {
        console.log(`🎭 Video frame ${id}: timestamp=${timestamp}, microphone_on=${interaction_metadata?.microphone_on}`);
      }

      // Look ahead to see if this is a trailing single audio chunk (likely noise)
      const nextLog = index < logs.length - 1 ? logs[index + 1] : null;
      const isTrailingSingleAudioChunk = (
        isUserAudio && 
        currentSegment && 
        currentSegment.type === 'api_response' &&
        (!nextLog || nextLog.interaction_type !== 'audio_chunk' || nextLog.interaction_metadata?.microphone_on !== true)
      );

      // Define segment boundaries (improved to prevent trailing noise segments)
      const isSegmentStart = (
        isTextInput || 
        (isUserAction && interaction_metadata?.action_type === 'audio_stream_start') ||
        (isUserAudio && !isTrailingSingleAudioChunk && (!currentSegment || currentSegment.type !== 'user_speech')) ||
        (isApiAudioResponse && (!currentSegment || currentSegment.type !== 'api_response'))
      );

      // Handle trailing audio chunks by adding them to current API response segment
      if (isTrailingSingleAudioChunk) {
        console.log(`🎭 ⚠️  Detected trailing single audio chunk ${id} after API response - adding to current segment instead of creating new segment`);
        currentSegment.logs.push(log);
        currentSegment.audioChunks.push(log);
        currentSegment.endTime = timestamp;
        currentSegment.metadata.chunkCount++;
        if (log.media_data?.data_size_bytes) {
          currentSegment.metadata.totalBytes += log.media_data.data_size_bytes;
        }
        console.log(`🎭 Added trailing audio to segment ${currentSegment.id}: ${currentSegment.audioChunks.length} chunks`);
        return; // Skip the rest of the processing for this log
      }

      // Create new segment if needed
      if (isSegmentStart || !currentSegment) {
        // Finalize previous segment
        if (currentSegment) {
          currentSegment.endTime = currentSegment.logs[currentSegment.logs.length - 1].timestamp;
          currentSegment.duration = new Date(currentSegment.endTime) - new Date(currentSegment.startTime);
          console.log(`🎭 Finalized segment ${currentSegment.id} (${currentSegment.type}): ${currentSegment.audioChunks.length} audio, ${currentSegment.videoFrames.length} video, ${currentSegment.duration}ms`);
        }

        // Determine segment type
        let segmentType = 'unknown';
        if (isTextInput) segmentType = 'user_text';
        else if (isUserAudio) segmentType = 'user_speech';
        else if (isApiAudioResponse || isTextApiResponse) segmentType = 'api_response';
        else if (isUserAction) segmentType = 'user_action';

        currentSegment = {
          id: ++segmentId,
          type: segmentType,
          startTime: timestamp,
          endTime: timestamp,
          duration: 0,
          logs: [],
          audioChunks: [], // Will include both audio_chunk and api_response audio
          videoFrames: [],
          metadata: {
            chunkCount: 0,
            totalBytes: 0,
            sampleRate: interaction_metadata?.audio_sample_rate || (isUserAudio ? 16000 : 24000)
          }
        };
        segments.push(currentSegment);
        console.log(`🎭 Created new segment ${segmentId} (${segmentType}) starting at ${timestamp}`);
      }

      // Add log to current segment
      currentSegment.logs.push(log);
      currentSegment.endTime = timestamp;

      // Categorize by type with detailed logging
      if (interaction_type === 'audio_chunk' || isApiAudioResponse) {
        currentSegment.audioChunks.push(log);
        currentSegment.metadata.chunkCount++;
        if (log.media_data?.data_size_bytes) {
          currentSegment.metadata.totalBytes += log.media_data.data_size_bytes;
        }
        console.log(`🎭 Added audio to segment ${currentSegment.id}: ${currentSegment.audioChunks.length} chunks`);
      } else if (isVideoFrame) {
        currentSegment.videoFrames.push(log);
        console.log(`🎭 Added video frame to segment ${currentSegment.id} (${currentSegment.type}): ${currentSegment.videoFrames.length} frames, frame timestamp=${timestamp}`);
      }
    });

    // Finalize last segment
    if (currentSegment) {
      currentSegment.duration = new Date(currentSegment.endTime) - new Date(currentSegment.startTime);
      console.log(`🎭 Finalized final segment ${currentSegment.id} (${currentSegment.type}): ${currentSegment.audioChunks.length} audio, ${currentSegment.videoFrames.length} video, ${currentSegment.duration}ms`);
    }

    // ============================================
    // 🚨 FILTERING COMPLETELY REMOVED FOR DEBUGGING 🚨
    // ============================================
    console.log(`🚨🚨🚨 FILTERING DISABLED - ALL SEGMENTS WILL BE USED (Updated Code Running!) 🚨🚨🚨`);
    console.log(`🎭 Using all ${segments.length} segments without any filtering`);
    
    const filteredSegments = segments; // Use ALL segments without any filtering

    // MERGE CONSECUTIVE API RESPONSE SEGMENTS for smooth playback
    console.log(`🎭 🔗 MERGING consecutive API response segments for smooth playback...`);
    const mergedSegments = [];
    let currentMergedSegment = null;
    
    filteredSegments.forEach((segment, index) => {
      if (segment.type === 'api_response') {
        if (currentMergedSegment && currentMergedSegment.type === 'api_response') {
          // Merge this API response with the previous one
          console.log(`🎭 🔗 Merging API response segment ${segment.id} into merged segment ${currentMergedSegment.id}`);
          
          // Extend the merged segment
          currentMergedSegment.logs.push(...segment.logs);
          currentMergedSegment.audioChunks.push(...segment.audioChunks);
          currentMergedSegment.videoFrames.push(...segment.videoFrames);
          currentMergedSegment.endTime = segment.endTime;
          // FIX: Calculate duration as sum of actual audio content, not wall-clock time span
          currentMergedSegment.duration += segment.duration; // Add this segment's actual duration
          currentMergedSegment.metadata.chunkCount += segment.metadata.chunkCount;
          currentMergedSegment.metadata.totalBytes += segment.metadata.totalBytes;
          
          // Add the original segment IDs to track what was merged
          if (!currentMergedSegment.mergedSegmentIds) {
            currentMergedSegment.mergedSegmentIds = [currentMergedSegment.originalId];
          }
          currentMergedSegment.mergedSegmentIds.push(segment.id);
          
        } else {
          // Start a new merged API response segment
          currentMergedSegment = {
            ...segment,
            originalId: segment.id,
            id: `merged_api_${segment.id}`,
            mergedSegmentIds: []
          };
          mergedSegments.push(currentMergedSegment);
          console.log(`🎭 🔗 Started new merged API response segment: ${currentMergedSegment.id}`);
        }
      } else {
        // Non-API response segment - add as-is and reset merge tracking
        mergedSegments.push(segment);
        currentMergedSegment = null;
        console.log(`🎭 🔗 Added non-API segment: ${segment.type} ${segment.id}`);
      }
    });
    
    console.log(`🎭 🔗 Merging complete: ${filteredSegments.length} segments → ${mergedSegments.length} segments`);
    console.log(`🎭 🔗 Merged segments:`, mergedSegments.map(s => {
      if (s.mergedSegmentIds && s.mergedSegmentIds.length > 0) {
        return `${s.type}(${s.audioChunks.length}a,${s.videoFrames.length}v,${s.duration}ms) [merged: ${s.mergedSegmentIds.join(',')}]`;
      } else {
        return `${s.type}(${s.audioChunks.length}a,${s.videoFrames.length}v,${s.duration}ms)`;
      }
    }));

    console.log('🎭 Created', mergedSegments.length, 'conversation segments (after filtering and merging):', 
      mergedSegments.map(s => `${s.type}(${s.audioChunks.length}a,${s.videoFrames.length}v,${s.duration}ms)`));
      
    // DETAILED DEBUG: Show exact segment breakdown for troubleshooting
    console.log('🎭 🔍 DETAILED SEGMENT BREAKDOWN:');
    mergedSegments.forEach((segment, index) => {
      const durationSec = (segment.duration / 1000).toFixed(2);
      const startTime = new Date(segment.startTime).toLocaleTimeString();
      const endTime = new Date(segment.endTime).toLocaleTimeString();
      
      console.log(`🎭 📋 Segment ${index + 1}/${mergedSegments.length}: ${segment.type.toUpperCase()}`);
      console.log(`     ⏱️  Duration: ${durationSec}s (${segment.duration}ms)`);
      console.log(`     🕐 Time: ${startTime} → ${endTime}`);
      console.log(`     🎵 Audio chunks: ${segment.audioChunks.length}`);
      console.log(`     📹 Video frames: ${segment.videoFrames.length}`);
      console.log(`     🆔 ID: ${segment.id} ${segment.mergedSegmentIds ? `[merged: ${segment.mergedSegmentIds.join(',')}]` : ''}`);
      
      if (segment.type === 'user_speech' && segment.audioChunks.length > 0) {
        const firstChunk = segment.audioChunks[0];
        const lastChunk = segment.audioChunks[segment.audioChunks.length - 1];
        console.log(`     🎤 User speech: ${firstChunk.id} → ${lastChunk.id} (${segment.audioChunks.length} chunks)`);
      }
      
      if (segment.type === 'api_response' && segment.audioChunks.length > 0) {
        const firstChunk = segment.audioChunks[0];
        const lastChunk = segment.audioChunks[segment.audioChunks.length - 1];
        console.log(`     🤖 API response: ${firstChunk.id} → ${lastChunk.id} (${segment.audioChunks.length} chunks)`);
      }
    });
      
    // Additional debug: show which segments have video
    const segmentsWithVideo = mergedSegments.filter(s => s.videoFrames.length > 0);
    console.log(`🎭 Merged segments with video (${segmentsWithVideo.length}/${mergedSegments.length}):`, segmentsWithVideo.map(s => `Segment ${s.id} (${s.type}): ${s.videoFrames.length} frames`));

    return mergedSegments;
  }, []);

  const concatenateAudioBuffers = useCallback(async (audioBuffers, sampleRate, segmentType = 'unknown') => {
    if (audioBuffers.length === 0) return null;

    const totalSamples = audioBuffers.reduce((sum, buffer) => sum + buffer.length, 0);
    const audioContext = new (window.AudioContext || window.webkitAudioContext)({ sampleRate });
    const unifiedBuffer = audioContext.createBuffer(1, totalSamples, sampleRate);
    const channelData = unifiedBuffer.getChannelData(0);

    let offset = 0;
    audioBuffers.forEach((buffer, index) => {
      const sourceData = buffer.getChannelData(0);
      console.log(`🎵 Concatenating chunk ${index + 1}/${audioBuffers.length} for ${segmentType} segment: ${sourceData.length} samples at offset ${offset}`);
      
      // Safety check for buffer overflow
      if (offset + sourceData.length > totalSamples) {
        console.error(`🎵 ❌ Buffer overflow detected for ${segmentType} segment! offset: ${offset}, chunk size: ${sourceData.length}, total: ${totalSamples}`);
        const availableSpace = totalSamples - offset;
        const truncatedData = sourceData.slice(0, availableSpace);
        channelData.set(truncatedData, offset);
        console.warn(`🎵 ⚠️  Truncated chunk to fit for ${segmentType} segment: ${truncatedData.length} samples`);
        return;
      }
      
      channelData.set(sourceData, offset);
      offset += sourceData.length;
    });

    console.log(`🎵 Created unified audio for ${segmentType} segment: ${unifiedBuffer.duration.toFixed(2)}s, ${totalSamples} samples (${audioBuffers.length} chunks merged)`);
    
    return { audioBuffer: unifiedBuffer, audioContext, duration: unifiedBuffer.duration, chunkCount: audioBuffers.length };
  }, []);

  const createSegmentAudio = useCallback(async (segment, audioCache) => {
    if (segment.audioChunks.length === 0) return null;

    try {
      console.log(`🎵 Creating unified audio for ${segment.type} segment with ${segment.audioChunks.length} chunks`);
      console.log(`🎵 Segment duration: ${(segment.duration / 1000).toFixed(2)}s, ID: ${segment.id}`);
      
      // Get all cached audio buffers for this segment
      const audioBuffers = segment.audioChunks
        .map(chunk => audioCache.get(chunk.id))
        .filter(buffer => buffer !== undefined);

      if (audioBuffers.length === 0) {
        console.warn('🎵 No cached audio buffers available for segment');
        return null;
      }

      console.log(`🎵 Found ${audioBuffers.length}/${segment.audioChunks.length} cached audio buffers`);

      // Calculate total duration and samples (for safety checks)
      const totalDuration = audioBuffers.reduce((sum, buffer) => sum + buffer.duration, 0);
      const sampleRate = segment.metadata.sampleRate;
      
      console.log(`🎵 Total duration: ${totalDuration.toFixed(3)}s, Sample rate: ${sampleRate}Hz`);
      
      // SAFETY CHECK: Prevent massive audio buffers that can cause corruption
      const MAX_BUFFER_DURATION = 30; // 30 seconds max
      const MAX_CHUNK_COUNT = 150; // Increased from 50 to handle longer Gemini responses
      
      let buffersToConcatenate = audioBuffers;
      let truncated = false;

      if (totalDuration > MAX_BUFFER_DURATION) {
        console.warn(`🎵 ⚠️  Segment audio too long (${totalDuration.toFixed(2)}s > ${MAX_BUFFER_DURATION}s) - truncating`);
        let accumulatedDuration = 0;
        buffersToConcatenate = [];
        for (const buffer of audioBuffers) {
          if (accumulatedDuration + buffer.duration <= MAX_BUFFER_DURATION) {
            buffersToConcatenate.push(buffer);
            accumulatedDuration += buffer.duration;
          } else {
            console.warn(`🎵 ⚠️  Truncating merged segment at ${accumulatedDuration.toFixed(2)}s`);
            break;
          }
        }
        truncated = true;
      } else if (audioBuffers.length > MAX_CHUNK_COUNT) {
        console.warn(`🎵 ⚠️  Too many chunks (${audioBuffers.length} > ${MAX_CHUNK_COUNT}) - truncating`);
        buffersToConcatenate = audioBuffers.slice(0, MAX_CHUNK_COUNT);
        truncated = true;
      }

      const result = await concatenateAudioBuffers(buffersToConcatenate, sampleRate, segment.type);
      if (result) {
        return { ...result, type: segment.type, truncated };
      } else {
        return null;
      }

    } catch (error) {
      console.error('🚨 Failed to create segment audio:', error);
      console.error('🚨 Segment details:', { 
        id: segment.id, 
        type: segment.type, 
        duration: segment.duration, 
        chunkCount: segment.audioChunks.length 
      });
      return null;
    }
  }, [concatenateAudioBuffers]);

  // Helper function for creating truncated segment audio
  const createTruncatedSegmentAudio = async (audioBuffers, sampleRate, segmentType) => {
    const result = await concatenateAudioBuffers(audioBuffers, sampleRate, segmentType);
    if (result) {
      return { ...result, type: segmentType, truncated: true };
    } else {
      return null;
    }
  };

  const createSegmentVideo = useCallback((segment, videoCache) => {
    if (segment.videoFrames.length === 0) return null;

    // Create video timeline for smooth frame display
    const frames = segment.videoFrames
      .map(frame => ({
        timestamp: frame.timestamp,
        frameData: videoCache.get(frame.id),
        relativeTime: new Date(frame.timestamp) - new Date(segment.startTime)
      }))
      .filter(frame => frame.frameData !== undefined);

    if (frames.length === 0) return null;

    console.log(`📹 Created video timeline with ${frames.length} frames over ${segment.duration}ms`);
    
    return {
      frames,
      duration: segment.duration,
      frameCount: frames.length,
      averageInterval: segment.duration / frames.length
    };
  }, []);

  return {
    processIntoSegments,
    createSegmentAudio,
    createSegmentVideo
  };
};

// Utility functions
const formatTimestamp = (timestamp) => new Date(timestamp).toLocaleTimeString();

const calculatePlaybackDelay = (currentLog, nextLog, playbackSpeed, isStreamingAudio) => {
  if (!nextLog) return CONSTANTS.TIMING.MIN_DELAY;

  const timeDiff = new Date(nextLog.timestamp) - new Date(currentLog.timestamp);
  const { interaction_type: currentType } = currentLog;
  const { interaction_type: nextType } = nextLog;

  // Audio stream start events
  if (currentType === 'user_action' && currentLog.interaction_metadata?.action_type === 'audio_stream_start') {
    return Math.min(CONSTANTS.TIMING.AUDIO_STREAM_DELAY, Math.max(30, timeDiff / playbackSpeed));
  }

  // Consecutive audio chunks
  if (currentType === 'audio_chunk' && nextType === 'audio_chunk') {
    const currentIsUser = currentLog.interaction_metadata?.microphone_on === true;
    const nextIsUser = nextLog.interaction_metadata?.microphone_on === true;
    
    if (!currentIsUser && !nextIsUser) {
      return Math.min(CONSTANTS.TIMING.CONSECUTIVE_AUDIO_DELAY, Math.max(20, timeDiff / playbackSpeed));
    } else if (currentIsUser && nextIsUser) {
      return Math.min(150, Math.max(30, timeDiff / playbackSpeed));
    } else {
      return Math.min(500, Math.max(CONSTANTS.TIMING.CONTEXT_SWITCH_DELAY, timeDiff / playbackSpeed));
    }
  }

  // Video frames
  if (currentType === 'video_frame' && nextType === 'video_frame') {
    const frameDelay = Math.max(CONSTANTS.VIDEO.MIN_FRAME_DELAY, timeDiff / playbackSpeed);
    return Math.min(CONSTANTS.VIDEO.MAX_FRAME_DELAY, frameDelay);
  }

  // API responses
  if (currentType === 'api_response' || nextType === 'api_response') {
    return Math.min(1000, Math.max(CONSTANTS.TIMING.API_RESPONSE_MIN_DELAY, timeDiff / playbackSpeed));
  }

  // Streaming audio events
  if (isStreamingAudio && (currentType === 'audio_chunk' || currentType === 'api_response')) {
    return Math.min(CONSTANTS.TIMING.AUDIO_STREAM_DELAY, Math.max(20, timeDiff / playbackSpeed));
  }

  // Default timing
  return Math.max(CONSTANTS.TIMING.MIN_DELAY, Math.min(CONSTANTS.TIMING.MAX_DELAY, timeDiff / playbackSpeed));
};

const InteractionReplay = ({ onExitReplayMode, isModal = false, sessionData = null }) => {
  const { state, updateState, resetPlayback } = useReplayState();
  const mediaCache = useMediaCache(updateState);
  const { createStreamingConfig } = useAudioStreamingConfig(updateState);
  const { processIntoSegments, createSegmentAudio, createSegmentVideo } = useConversationSegments(updateState);
  
  // Refs
  const videoRef = useRef(null);
  const playbackTimeoutRef = useRef(null);
  const videoPlaybackRef = useRef(null);

  // Audio streaming hooks
  const geminiAudioStreaming = useAudioStreaming(
    createStreamingConfig('gemini_api', CONSTANTS.AUDIO.SAMPLE_RATES.API)
  );
  
  const userAudioStreaming = useAudioStreaming(
    createStreamingConfig('user_microphone', CONSTANTS.AUDIO.SAMPLE_RATES.USER)
  );

  // Memoized computed values
  const hasExpiredUrls = useMemo(() => 
    state.replayStatus.includes('expired URL') || state.replayStatus.includes('Media unavailable'),
    [state.replayStatus]
  );

  const canStartReplay = useMemo(() => 
    state.replayData?.logs?.length > 0 && state.mediaCacheReady && !state.isPlaying,
    [state.replayData, state.mediaCacheReady, state.isPlaying]
  );

  // Load specific session data if provided (for modal usage)
  useEffect(() => {
    if (isModal && sessionData?.session_id) {
      console.log('🎭 Modal mode: Loading specific session', sessionData.session_id);
      console.log('🎭 Full sessionData received:', sessionData);
      loadReplayData(sessionData.session_id);
    } else if (!isModal) {
      // Load all available sessions for browse mode
<<<<<<< HEAD
      loadSessions();
=======
    loadSessions();
>>>>>>> 72ba25a0
    }
  }, [isModal, sessionData]);

  // Handle playback start after state updates
  useEffect(() => {
    if (state.shouldStartPlayback && state.isPlaying && state.replayData?.logs?.length > 0) {
      console.log('🎬 useEffect: Starting playback after state update');
      state.shouldStartPlayback = false;
      playNextInteraction(0);
    }
  }, [state.shouldStartPlayback, state.isPlaying, state.replayData]);

  const loadSessions = async () => {
    updateState({ loading: true });
    try {
      const sessionsData = await interactionLogger.getAllReplaySessions();
      if (sessionsData && sessionsData.sessions) {
        updateState({ sessions: sessionsData.sessions });
      }
    } catch (error) {
      console.error('Error loading sessions:', error);
    }
    updateState({ loading: false });
  };

  const loadReplayData = async (sessionId) => {
    updateState({ loading: true });
    console.log('🎭 Loading replay data for session ID:', sessionId);
    try {
      const data = await interactionLogger.getReplayData(sessionId);
      console.log('🎭 Replay data loaded:', {
        sessionId: sessionId,
        dataLoaded: !!data,
        logsCount: data?.logs?.length || 0,
        firstLogSessionId: data?.logs?.[0]?.session_id,
        allSessionIds: [...new Set(data?.logs?.map(log => log.session_id))]
      });
      updateState({ replayData: data });
      updateState({ currentIndex: 0 });
      updateState({ isPlaying: false });
      updateState({ audioCache: new Map() });
      updateState({ videoCache: new Map() });
      updateState({ mediaCacheReady: false });
      
      // Start preloading media if there are audio chunks or video frames
      if (data && data.logs) {
        preloadMediaContent(data.logs);
      }
    } catch (error) {
      console.error('Error loading replay data:', error);
    }
    updateState({ loading: false });
  };

  const createMediaPreloadStatus = useCallback((audioResults, videoResults) => {
    const audioSuccessCount = audioResults.successCount;
    const audioLogsLength = audioResults.total;
    const audioExpiredCount = audioResults.expiredCount;

    const videoSuccessCount = videoResults.successCount;
    const videoLogsLength = videoResults.total;
    const videoExpiredCount = videoResults.expiredCount;

    const statusParts = [];
    if (audioSuccessCount > 0) statusParts.push(`${audioSuccessCount}/${audioLogsLength} audio chunks`);
    if (videoSuccessCount > 0) statusParts.push(`${videoSuccessCount}/${videoLogsLength} video frames`);
    
    const statusText = statusParts.join(' and ');
    const expiredCount = audioExpiredCount + videoExpiredCount;
    const otherFailedCount = (audioLogsLength - audioSuccessCount - audioExpiredCount) +
                            (videoLogsLength - videoSuccessCount - videoExpiredCount);
    
    let failedText = '';
    if (expiredCount > 0) {
      failedText += ` (${expiredCount} expired URLs)`;
    }
    if (otherFailedCount > 0) {
      failedText += ` (${otherFailedCount} other failures)`;
    }
    
    if (audioSuccessCount === 0 && videoSuccessCount === 0) {
      if (expiredCount > 0) {
        return `⏳ Media unavailable due to expired URLs - replay will show interaction timing only`;
      } else {
        return '❌ Media preloading failed - replay will show interaction timing only';
      }
    } else {
      return `⚡ Media preloaded: ${statusText}${failedText} - ready for replay`;
    }
  }, []);

  const preloadMediaContent = async (logs) => {
    try {
      updateState({ replayStatus: 'Analyzing media content...' });
      
      // Filter different types of media content
      const audioLogs = logs.filter(log => 
        ((log.interaction_type === 'audio_chunk' || log.interaction_type === 'api_response') &&
        log.media_data && 
        log.media_data.cloud_storage_url) &&
        // For api_response, check if it contains audio
        (log.interaction_type === 'audio_chunk' || 
         log.media_data.cloud_storage_url.includes('.pcm') ||
         log.interaction_metadata?.response_type === 'audio' ||
         log.interaction_metadata?.mime_type?.includes('audio'))
      );

      const videoLogs = logs.filter(log => 
        log.interaction_type === 'video_frame' &&
        log.media_data && 
        log.media_data.cloud_storage_url
      );

      const totalMedia = audioLogs.length + videoLogs.length;
      
      if (totalMedia === 0) {
        console.log('🎬 No media content to preload');
        updateState({ mediaCacheReady: true });
        updateState({ replayStatus: 'Ready to replay...' });
        return;
      }

      console.log(`🎬 Preloading ${audioLogs.length} audio chunks and ${videoLogs.length} video frames in parallel...`);
      
      // Initialize audio context for audio processing
      let audioContext = null;
      if (audioLogs.length > 0) {
        audioContext = await mediaCache.initializeAudioContext();
        if (audioContext.state === 'suspended') {
          await audioContext.resume();
        }
      }

      // Show progress while downloads are happening
      updateState({ replayStatus: `🚀 Downloading ${totalMedia} media files in parallel...` });
      
      // Wait for all downloads to complete (both successes and failures)
      const audioResults = await mediaCache.preloadAudio(audioLogs);
      const videoResults = await mediaCache.preloadVideo(videoLogs);

      // Process results and build caches
      const audioCache = audioResults.audioCache;
      const videoCache = videoResults.videoCache;
      
      // Update cache states
      updateState({ audioCache });
      updateState({ videoCache });
      updateState({ mediaCacheReady: true });
      
      updateState({ replayStatus: createMediaPreloadStatus(audioResults, videoResults) });
      
      console.log(`🎬 Parallel preload complete: ${audioCache.size} audio, ${videoCache.size} video.`);

      // NEW: Process logs into conversation segments for smoother replay
      if (audioCache.size > 0 || videoCache.size > 0) {
        console.log('🎭 Processing conversation segments...');
        try {
          const segments = processIntoSegments(logs);
          updateState({ conversationSegments: segments });
          
          // Pre-process segments for even smoother playback
          const processedSegments = new Map();
          console.log('🎭 Pre-processing segments for smooth playback...');
          
          for (const segment of segments) {
            console.log(`🎭 Processing segment ${segment.id} (${segment.type}): ${segment.audioChunks.length} audio, ${segment.videoFrames.length} video frames`);
          
            if (segment.audioChunks.length > 0) {
              const segmentAudio = await createSegmentAudio(segment, audioCache);
              if (segmentAudio) {
                processedSegments.set(`${segment.id}_audio`, segmentAudio);
                console.log(`🎭 Created audio segment: ${segment.id}_audio (${segmentAudio.duration.toFixed(2)}s)`);
              } else {
                console.warn(`🎭 Failed to create audio segment for ${segment.id}`);
        }
      }

            if (segment.videoFrames.length > 0) {
              console.log(`🎭 Creating video segment for ${segment.id} with ${segment.videoFrames.length} frames`);
              const segmentVideo = createSegmentVideo(segment, videoCache);
              if (segmentVideo) {
                processedSegments.set(`${segment.id}_video`, segmentVideo);
                console.log(`🎭 Created video segment: ${segment.id}_video (${segmentVideo.frames.length} frames, ${segmentVideo.averageInterval}ms interval)`);
              } else {
                console.warn(`🎭 Failed to create video segment for ${segment.id} - no cached frames available`);
              }
            }
          }
          
          console.log(`🎭 Segment preprocessing complete: ${processedSegments.size} processed segments`);
          console.log(`🎭 Processed segment keys:`, Array.from(processedSegments.keys()));
          
          updateState({ processedSegments });
          updateState({ replayStatus: `${createMediaPreloadStatus(audioResults, videoResults)} + ${segments.length} conversation segments - ready for smooth replay` });
        } catch (segmentError) {
          console.error('🚨 Segment processing failed:', segmentError);
          updateState({ replayStatus: `${createMediaPreloadStatus(audioResults, videoResults)} - ready for replay (fallback mode)` });
        }
      }

    } catch (error) {
      console.error('Error preloading media:', error);
      updateState({ mediaCacheReady: true });
      updateState({ replayStatus: '⚠️ Media preloading failed - replay will show interaction timing only' });
    }
  };

  const regenerateUrls = async () => {
    if (!state.selectedSession) {
      console.error('No session selected for URL regeneration');
      return;
    }

    updateState({ isRegeneratingUrls: true });
    updateState({ replayStatus: '🔄 Regenerating expired URLs...' });

    try {
      const response = await fetch(
        `${process.env.REACT_APP_API_URL || 'http://localhost:8080/api'}/interaction-logs/regenerate-urls/${state.selectedSession}`,
        {
          method: 'POST',
          headers: {
            'Content-Type': 'application/json',
          },
        }
      );

      if (response.ok) {
        const result = await response.json();
        console.log('🔄 URL regeneration result:', result);

        if (result.regenerated > 0) {
          updateState({ replayStatus: `✅ Regenerated ${result.regenerated} URLs successfully! Reloading session data...` });
          
          // Reload the replay data to get fresh URLs
          await loadReplayData(state.selectedSession);
          
          updateState({ replayStatus: `✅ URLs regenerated and session reloaded - ready for replay with fresh URLs!` });
        } else {
          updateState({ replayStatus: '⚠️ No URLs needed regeneration or regeneration failed' });
        }

        if (result.failed > 0) {
          console.warn('Some URL regenerations failed:', result.errors);
        }
      } else {
        const errorData = await response.json();
        console.error('URL regeneration failed:', errorData);
        updateState({ replayStatus: `❌ Failed to regenerate URLs: ${errorData.error}` });
      }
    } catch (error) {
      console.error('Error regenerating URLs:', error);
      updateState({ replayStatus: '❌ Error occurred while regenerating URLs' });
    } finally {
      updateState({ isRegeneratingUrls: false });
    }
  };

  const handleSessionSelect = (sessionId) => {
    updateState({ selectedSession: sessionId });
    loadReplayData(sessionId);
  };

  const startReplay = () => {
    console.log('🎬 startReplay called');
    console.log('🎬 replayData:', state.replayData);
    console.log('🎬 replayData.logs:', state.replayData?.logs);
    console.log('🎬 logs length:', state.replayData?.logs?.length);
    
    if (!state.replayData || !state.replayData.logs || state.replayData.logs.length === 0) {
      console.log('🎬 startReplay: No data to replay');
      updateState({ replayStatus: 'No data available for replay' });
      return;
    }
    
    if (!state.mediaCacheReady) {
      updateState({ replayStatus: 'Please wait for media content to finish preloading...' });
      return;
    }
    
    console.log('🎬 Starting replay with', state.replayData.logs.length, 'interactions');
    console.log('🎬 Audio cache size:', state.audioCache.size);
    console.log('🎬 Video cache size:', state.videoCache.size);
    
    // 🚨 FIX: Use segment-based playback to prevent simultaneous audio 🚨
    if (state.conversationSegments && state.conversationSegments.length > 0 && state.processedSegments && state.processedSegments.size > 0) {
      console.log('🎬 🎭 STARTING SEGMENT-BASED PLAYBACK - Unified audio segments');
      updateState({ 
        replayStatus: `Starting segment replay of ${state.conversationSegments.length} conversation segments...`,
        isPlaying: true,
        currentIndex: 0,
        currentSegmentIndex: 0
      });
      playNextSegment(0, true, state.conversationSegments);
    } else {
      // Fallback to individual interaction playback if segments unavailable
      console.log('🎬 📝 STARTING INDIVIDUAL INTERACTION PLAYBACK - Fallback mode');
      updateState({ 
        replayStatus: `Starting individual interaction replay of ${state.replayData.logs.length} interactions...`,
        isPlaying: true,
        currentIndex: 0
      });
      
      // Sort logs by timestamp to ensure correct order
      const sortedLogs = [...state.replayData.logs].sort((a, b) => 
        new Date(a.timestamp) - new Date(b.timestamp)
      );
      playNextInteraction(0);
    }
  };

  const stopReplay = () => {
    updateState({ isPlaying: false });
    updateState({ currentIndex: 0 });
    updateState({ currentVideoFrame: null });
    updateState({ currentTextInput: '' });
    updateState({ currentApiResponse: '' });
    updateState({ currentUserAction: '' });
    updateState({ replayStatus: 'Replay stopped' });
    
    // Stop raw playback if active
    if (state.rawPlaybackControl?.stop) {
      state.rawPlaybackControl.stop();
    }
    
    if (playbackTimeoutRef.current) {
      clearTimeout(playbackTimeoutRef.current);
      playbackTimeoutRef.current = null;
    }
    
    // Stop video playback
    if (videoPlaybackRef.current) {
      videoPlaybackRef.current.stop = true;
      videoPlaybackRef.current = null;
    }
    
    // Reset video display
    if (videoRef.current) {
      videoRef.current.style.display = 'block';
      // Remove any frame images
      const imgElement = videoRef.current.parentElement?.querySelector('img.replay-frame');
      if (imgElement) {
        imgElement.remove();
      }
    }
    
    // Clean up audio streaming state - UPDATED for useAudioStreaming hooks
    updateState({ isStreamingAudio: false });
    geminiAudioStreaming.clearBuffer();
    userAudioStreaming.clearBuffer();
  };

  const playNextInteraction = (index) => {
    console.log('🎬 playNextInteraction called with index:', index);
    console.log('🎬 isPlaying:', state.isPlaying);
    console.log('🎬 replayData exists:', !!state.replayData);
    console.log('🎬 index >= replayData.logs.length:', index >= (state.replayData?.logs?.length || 0));
    
    if (!state.isPlaying || !state.replayData || index >= state.replayData.logs.length) {
      console.log('🎬 playNextInteraction: Stopping playback');
      updateState({ isPlaying: false });
      return;
    }

    const currentLog = state.replayData.logs[index];
    console.log('🎬 Processing interaction:', currentLog);
    updateState({ currentIndex: index });

    // Process the current interaction
    processInteraction(currentLog);

    // Improved timing logic with better audio handling
    let delay = calculatePlaybackDelay(currentLog, state.replayData.logs[index + 1], state.playbackSpeed, state.isStreamingAudio);

    console.log('🎬 Setting timeout for next interaction in', delay, 'ms', `(${currentLog.interaction_type} -> ${index < state.replayData.logs.length - 1 ? state.replayData.logs[index + 1].interaction_type : 'end'})`);
    playbackTimeoutRef.current = setTimeout(() => {
      playNextInteraction(index + 1);
    }, delay);
  };

  const processInteraction = (log) => {
    console.log('🎬 Replaying:', log.interaction_type, log.timestamp);
    console.log('🎬 Log data:', log);

    switch (log.interaction_type) {
      case 'video_frame':
        displayVideoFrame(log);
        break;
      case 'audio_chunk':
        handleAudioChunkForStreaming(log);
        break;
      case 'text_input':
        displayTextInput(log);
        break;
      case 'api_response':
        handleApiResponseForStreaming(log);
        break;
      case 'user_action':
        handleUserActionForStreaming(log);
        break;
      default:
        console.log('Unknown interaction type:', log.interaction_type);
    }
  };

  const getAudioData = useCallback(async (log) => {
    if (state.audioCache.has(log.id)) {
      // Convert cached AudioBuffer back to ArrayBuffer for hook
      const cachedBuffer = state.audioCache.get(log.id);
      const channelData = cachedBuffer.getChannelData(0);
      const numSamples = channelData.length;
      const pcmBuffer = new ArrayBuffer(numSamples * 2);
      const dataView = new DataView(pcmBuffer);
      
      for (let i = 0; i < numSamples; i++) {
        const sample = Math.max(-1, Math.min(1, channelData[i]));
        const intSample = Math.round(sample * 32767);
        dataView.setInt16(i * 2, intSample, true);
      }
      console.log(`🎬 Using cached audio for ${log.id}: ${numSamples} samples, ${pcmBuffer.byteLength} bytes`);
      return pcmBuffer;
    } else if (log.media_data && log.media_data.cloud_storage_url) {
      try {
        const proxyUrl = `${process.env.REACT_APP_API_URL || 'http://localhost:8080/api'}/interaction-logs/media/${log.id}`;
        const response = await fetch(proxyUrl);
        if (response.ok) {
          const arrayBuffer = await response.arrayBuffer();
          console.log(`🎵 Fetched audio for ${log.id}: ${arrayBuffer.byteLength} bytes`);
          return arrayBuffer;
        } else if (CONSTANTS.MEDIA.EXPIRED_STATUSES.includes(response.status)) {
          throw new Error(`expired_url:${response.status}`);
        } else {
          throw new Error(`HTTP ${response.status}`);
        }
      } catch (error) {
        console.error('Error loading audio chunk from network:', error);
        throw error;
      }
    }
    return null;
  }, [state.audioCache]);

  // Handle audio chunks with streaming logic - UPDATED to use useAudioStreaming hooks
  const handleAudioChunkForStreaming = async (log) => {
    const isUserAudio = log.interaction_metadata?.microphone_on === true;
    
    // Fetch the audio data if not cached
    let audioArrayBuffer = null;
    
    try {
      audioArrayBuffer = await getAudioData(log);
    } catch (error) {
      console.warn(`🎵 Audio chunk ${log.id} failed to load:`, error.message);
      return; // Skip if audio data cannot be loaded
    }
    
    if (audioArrayBuffer) {
      if (isUserAudio) {
        console.log('🎵 Adding user audio chunk to stream:', log.id);
        userAudioStreaming.addAudioChunk(audioArrayBuffer);
      } else {
        console.log('🎵 Adding API audio chunk to stream:', log.id);
        geminiAudioStreaming.addAudioChunk(audioArrayBuffer);
      }
    } else {
      console.warn('🎵 No audio data available for chunk:', log.id);
    }
  };

  // Handle API responses that might be audio
  const handleApiResponseForStreaming = (log) => {
    // Check if this is an audio response
    if (log.interaction_metadata?.response_type === 'audio') {
      handleAudioChunkForStreaming(log);
    } else {
      displayApiResponse(log);
    }
  };

  // Handle user actions, including audio streaming events - UPDATED for new hooks
  const handleUserActionForStreaming = (log) => {
    const actionType = log.interaction_metadata?.action_type;
    
    if (actionType === 'audio_stream_start') {
      console.log('🎵 Audio stream start event detected');
      updateState({ replayStatus: '🎵 Gemini audio stream starting...' });
      // The hooks will handle the streaming automatically
    } else if (actionType === 'audio_stream_end') {
      console.log('🎵 Audio stream end event detected');
      // The hooks will trigger playback on timeout, but we can force it if needed
      geminiAudioStreaming.clearBuffer(); // This will trigger any pending streams
    } else {
      displayUserAction(log);
    }
  };

  const displayFrameAsImage = useCallback((imageUrl, logId, isSegmentFrame = false, frameIndex = 0, totalFrames = 0) => {
    if (videoRef.current) {
      // Clear any existing video streams
      if (videoRef.current.srcObject) {
        const tracks = videoRef.current.srcObject.getTracks();
        tracks.forEach(track => track.stop());
        videoRef.current.srcObject = null;
      }
      
      // Hide the video element and show image instead
      videoRef.current.style.display = 'none';
      
      // Find or create image element next to video
      let imgElement = videoRef.current.parentElement.querySelector('img.replay-frame');
      if (!imgElement) {
        imgElement = document.createElement('img');
        imgElement.className = 'replay-frame';
        // Original fixed sizing for the image frame
        imgElement.style.width = '320px';
        imgElement.style.height = '240px';
        imgElement.style.backgroundColor = '#000';
        imgElement.style.border = '1px solid #ccc';
        imgElement.style.objectFit = 'contain';
        imgElement.style.display = 'block';
        imgElement.style.borderRadius = '8px'; // Keep matching border radius
        
        // Insert after the video element
        videoRef.current.parentElement.insertBefore(imgElement, videoRef.current.nextSibling);
        console.log(`🎬 Created new image element for ${isSegmentFrame ? 'segment ' : ''}frame`);
      } else {
        console.log(`📹 Using existing image element`);
      }
      
      // Clean up previous image URL
      if (imgElement.src && imgElement.src.startsWith('blob:')) {
        URL.revokeObjectURL(imgElement.src);
      }
      
      // Set new image
      imgElement.src = imageUrl;
      imgElement.onload = () => {
        console.log(`🎬 ${isSegmentFrame ? `Segment frame ${frameIndex + 1}/${totalFrames}` : 'Cached video frame'} displayed successfully: ${imgElement.naturalWidth}x${imgElement.naturalHeight}`);
      };
      imgElement.onerror = (error) => {
        console.error(`🎬 ${isSegmentFrame ? `Segment frame ${frameIndex + 1}/${totalFrames}` : 'Image'} failed to load:`, error);
      };
      
      console.log(`🎬 ${isSegmentFrame ? 'Segment v' : 'V'}ideo frame displayed as image`);
    }
    updateState({ currentVideoFrame: `${isSegmentFrame ? `Segment Frame ${frameIndex + 1}/${totalFrames}` : `Frame ${logId}`} loaded at ${new Date().toLocaleTimeString()}` });
  }, [updateState]);

  const displayPlaceholderImage = useCallback((type, logId, status = null) => {
    if (videoRef.current) {
      videoRef.current.style.display = 'none';
      let imgElement = videoRef.current.parentElement.querySelector('img.replay-frame');
      if (!imgElement) {
        imgElement = document.createElement('img');
        imgElement.className = 'replay-frame';
        // Original fixed sizing for the placeholder image
        imgElement.style.width = '320px';
        imgElement.style.height = '240px';
        imgElement.style.backgroundColor = '#333';
        imgElement.style.border = '1px solid #ccc';
        imgElement.style.objectFit = 'contain';
        imgElement.style.display = 'flex';
        imgElement.style.alignItems = 'center';
        imgElement.style.justifyContent = 'center';
        imgElement.style.color = '#fff';
        imgElement.style.fontSize = '14px';
        imgElement.style.textAlign = 'center';
        imgElement.style.borderRadius = '8px'; // Keep matching border radius

        videoRef.current.parentElement.insertBefore(imgElement, videoRef.current.nextSibling);
      }
      
      const canvas = document.createElement('canvas');
      canvas.width = 320; // Reverted to original canvas size
      canvas.height = 240; // Reverted to original canvas size
      const ctx = canvas.getContext('2d');
      
      ctx.fillStyle = '#333';
      ctx.fillRect(0, 0, canvas.width, canvas.height);
      
      ctx.fillStyle = '#fff';
      ctx.font = '14px Arial';
      ctx.textAlign = 'center';
      
      const textLine1 = CONSTANTS.MEDIA.PLACEHOLDER_TEXT[type].split('\n')[0];
      const textLine2 = CONSTANTS.MEDIA.PLACEHOLDER_TEXT[type].split('\n')[1];

      ctx.fillText(textLine1, canvas.width / 2, canvas.height / 2 - 10);
      ctx.fillText(textLine2, canvas.width / 2, canvas.height / 2 + 10);
      
      imgElement.src = canvas.toDataURL();
    }
    updateState({ currentVideoFrame: `Frame ${logId} - media unavailable (expired URL)` });
  }, [updateState]);

  const updateReplayStatusForMediaError = useCallback((type, logId, errorMessage) => {
    const statusText = CONSTANTS.MEDIA.PLACEHOLDER_TEXT[type];
    updateState({ replayStatus: `${statusText} - ${errorMessage}` });
  }, [updateState]);

  const displayVideoFrame = async (log) => {
    // First, check if we have this video frame cached
    if (state.videoCache.has(log.id)) {
      try {
        console.log('🎬 Displaying cached video frame for interaction:', log.id);
        const cachedFrame = state.videoCache.get(log.id);
        displayFrameAsImage(cachedFrame.url, log.id);
        return;
      } catch (error) {
        console.error('Error displaying cached video frame:', error);
      }
    }

    // Fallback to network fetch if not cached
    if (log.media_data && log.media_data.cloud_storage_url) {
      try {
        console.log('🎬 Loading video frame via backend proxy for interaction:', log.id, '(not cached)');
        
        // Use backend proxy endpoint instead of direct GCS URL
        const proxyUrl = `${process.env.REACT_APP_API_URL || 'http://localhost:8080/api'}/interaction-logs/media/${log.id}`;
        console.log('🎬 Fetching from proxy URL:', proxyUrl);
        
        const response = await fetch(proxyUrl);
        console.log('🎬 Proxy response status:', response.status, response.statusText);
        
        if (response.ok) {
          const blob = await response.blob();
          console.log('🎬 Blob received:', blob.type, blob.size, 'bytes');
          
          const imageUrl = URL.createObjectURL(blob);
          console.log('🎬 Created blob URL:', imageUrl);
          displayFrameAsImage(imageUrl, log.id);
        } else if (response.status === 502 || response.status === 400) {
          // Handle expired GCS URLs gracefully
          console.warn('🎬 Video frame media unavailable (likely expired URL):', response.status);
          displayPlaceholderImage('VIDEO', log.id, response.status);
          updateReplayStatusForMediaError('VIDEO', log.id, `expired URL (HTTP ${response.status})`);
        } else {
          console.error('Failed to fetch video frame via proxy:', response.status);
          updateState({ currentVideoFrame: `Error loading video frame - HTTP ${response.status}` });
          updateReplayStatusForMediaError('VIDEO', log.id, `HTTP ${response.status}`);
        }
      } catch (error) {
        console.error('Error displaying video frame:', error);
        updateState({ currentVideoFrame: 'Error loading video frame' });
        updateReplayStatusForMediaError('VIDEO', log.id, error.message);
      }
    } else if (log.media_data && log.media_data.storage_type === 'hash_only') {
      updateState({ currentVideoFrame: 'Video frame captured (hash-only mode - no replay data)' });
      updateReplayStatusForMediaError('VIDEO', log.id, 'hash-only mode');
    } else {
      updateState({ currentVideoFrame: 'No video frame data available' });
      updateReplayStatusForMediaError('VIDEO', log.id, 'no data');
    }
  };

  const playAudioChunk = async (log) => {
    // Determine if this is user audio or API audio
    const isUserAudio = log.interaction_metadata?.microphone_on === true;
    const audioSource = isUserAudio ? 'User' : 'API';
    
    // First, check if we have this audio chunk cached
    let audioArrayBuffer = null;
    try {
      audioArrayBuffer = await getAudioData(log);
    } catch (error) {
      console.warn(`🎬 ${audioSource} audio chunk media unavailable (likely expired URL or other error):`, error.message);
      updateReplayStatusForMediaError('AUDIO', log.id, `unavailable (${error.message.startsWith('expired_url') ? 'expired URL' : 'error'})`);
      return;
    }
    
    if (!audioArrayBuffer) {
      console.log(`🎬 No ${audioSource} audio chunk data available`);
      updateReplayStatusForMediaError('AUDIO', log.id, 'no data');
      return;
    }

    try {
      // Initialize audio context if needed with appropriate sample rate
      const audioContext = await mediaCache.initializeAudioContext();

      if (audioContext.state === 'suspended') {
        await audioContext.resume();
      }
      
      // For PCM data, we need to process it differently than for encoded audio
      // Assume PCM if it's from a cached buffer or if the URL implies .pcm
      const isPCM = log.media_data?.cloud_storage_url?.includes('.pcm') || state.audioCache.has(log.id);

      if (isPCM) {
        // Handle raw PCM data with proper sample rate detection
        let sampleRate = CONSTANTS.AUDIO.SAMPLE_RATES.API; // Default
        
        // Try to get sample rate from metadata
        if (log.interaction_metadata?.audio_sample_rate) {
          sampleRate = log.interaction_metadata.audio_sample_rate;
        } else if (isUserAudio) {
            sampleRate = CONSTANTS.AUDIO.SAMPLE_RATES.USER; // User audio is typically 16kHz
        }
        
        const numSamples = audioArrayBuffer.byteLength / 2; // 16-bit samples
        
        const audioBuffer = audioContext.createBuffer(1, numSamples, sampleRate);
        const channelData = audioBuffer.getChannelData(0);
        
        // Convert PCM data to audio buffer
        const dataView = new DataView(audioArrayBuffer);
        for (let i = 0; i < numSamples; i++) {
          const sample = dataView.getInt16(i * 2, true); // little-endian
          channelData[i] = sample / 32768.0;
        }
        
        const source = audioContext.createBufferSource();
        const gainNode = audioContext.createGain();
        
        source.buffer = audioBuffer;
        source.connect(gainNode);
        gainNode.connect(audioContext.destination);
        
        // Adjust volume based on audio source
        gainNode.gain.value = isUserAudio ? CONSTANTS.AUDIO.VOLUME.USER : CONSTANTS.AUDIO.VOLUME.API;
        
        // Start audio immediately without additional delays
        source.start(0);
        
        console.log(`🎬 Playing ${audioSource} PCM audio chunk:`, numSamples, 'samples at', sampleRate, 'Hz', `(${audioBuffer.duration.toFixed(3)}s)`);
        updateState({ replayStatus: `🔊 Playing ${audioSource.toLowerCase()} audio (${audioBuffer.duration.toFixed(2)}s)` });
      } else {
        // Handle encoded audio (MP3, WAV, etc.)
        try {
          const audioBuffer = await audioContext.decodeAudioData(audioArrayBuffer);
          const source = audioContext.createBufferSource();
          const gainNode = audioContext.createGain();
          
          source.buffer = audioBuffer;
          source.connect(gainNode);
          gainNode.connect(audioContext.destination);
          
          // Adjust volume based on audio source
          gainNode.gain.value = isUserAudio ? CONSTANTS.AUDIO.VOLUME.USER : CONSTANTS.AUDIO.VOLUME.API;
          
          source.start(0);
          
          console.log(`🎬 Playing ${audioSource} encoded audio chunk:`, audioBuffer.duration, 'seconds');
          updateState({ replayStatus: `🔊 Playing ${audioSource.toLowerCase()} audio (${audioBuffer.duration.toFixed(2)}s) - encoded` });
        } catch (decodeError) {
          console.error(`Failed to decode ${audioSource} audio data:`, decodeError);
          updateState({ replayStatus: `❌ Failed to decode ${audioSource.toLowerCase()} audio` });
          updateReplayStatusForMediaError('AUDIO', log.id, `decode error`);
        }
      }
    } catch (error) {
      console.error(`Error playing ${audioSource} audio chunk:`, error);
      updateState({ replayStatus: `❌ Error playing ${audioSource.toLowerCase()} audio` });
      updateReplayStatusForMediaError('AUDIO', log.id, `playback error`);
    }
  };

  const displayTextInput = (log) => {
    // Check for GCS stored text data first, then fallback to hash-only info
    let textContent = 'Text input detected';
    
    if (log.media_data && log.media_data.cloud_storage_url) {
      // For future: we could fetch text content from GCS if stored
      textContent = `Text input stored in cloud (ID: ${log.id})`;
    } else if (log.media_data && log.media_data.storage_type === 'hash_only') {
      textContent = `Text input detected (${log.id}) - Data stored as hash only for privacy`;
    } else if (log.interaction_metadata?.text) {
      textContent = log.interaction_metadata.text;
    }
    
    console.log('🎬 User typed:', textContent);
    updateState({ currentTextInput: textContent });
    updateState({ replayStatus: `Processing text input...` });
  };

  const displayApiResponse = async (log) => {
    console.log('🎬 API Response log:', log);
    console.log('🎬 media_data:', log.media_data);
    console.log('🎬 interaction_metadata:', log.interaction_metadata);
    
    let responseText = 'Gemini API response received';
    
    if (log.media_data && log.media_data.cloud_storage_url) {
      try {
        console.log('🎬 Loading API response via backend proxy for interaction:', log.id);
        
        // Use backend proxy endpoint instead of direct GCS URL
        const proxyUrl = `${process.env.REACT_APP_API_URL || 'http://localhost:8080/api'}/interaction-logs/media/${log.id}`;
        const response = await fetch(proxyUrl);
        
        if (response.ok) {
          const contentType = response.headers.get('content-type');
          
          if (contentType === 'application/json') {
            // If it's stored as JSON, parse it
            const jsonData = await response.json();
            responseText = `Gemini response: ${JSON.stringify(jsonData, null, 2)}`;
          } else if (contentType === 'audio/pcm') {
            // If it's audio response, note that and play it
            responseText = 'Gemini responded with audio (playing...)';
            await playAudioChunk(log); // Reuse audio playing logic
          } else {
            // Text response
            responseText = `Gemini response: ${await response.text()}`;
          }
        } else if (response.status === 502 || response.status === 400) {
          // Handle expired GCS URLs gracefully
          responseText = `Gemini response stored in cloud (${log.id}) - Media unavailable (expired URL)`;
          updateReplayStatusForMediaError('AUDIO', log.id, `expired URL (HTTP ${response.status})`);
        } else {
          responseText = `Gemini response stored in cloud (ID: ${log.id}) - Failed to fetch via proxy (${response.status})`;
          updateReplayStatusForMediaError('AUDIO', log.id, `fetch error (HTTP ${response.status})`);
        }
      } catch (error) {
        console.error('Error fetching API response via proxy:', error);
        responseText = `Gemini response stored in cloud (ID: ${log.id}) - Error fetching via proxy`;
        updateReplayStatusForMediaError('AUDIO', log.id, `fetch error`);
      }
    } else if (log.media_data && log.media_data.storage_type === 'hash_only') {
      responseText = `Gemini response detected (${log.id}) - Data stored as hash only. Enable replay mode for full content.`;
      updateReplayStatusForMediaError('AUDIO', log.id, 'hash-only mode');
    } else if (log.interaction_metadata?.response_text) {
      responseText = log.interaction_metadata.response_text;
    }
    
    console.log('🎬 Gemini responded:', responseText);
    updateState({ currentApiResponse: responseText });
    updateState({ replayStatus: `Processing API response...` });
  };

  const displayUserAction = (log) => {
    const actionType = log.interaction_metadata?.action_type || 'action';
    const actionDetails = log.interaction_metadata?.action_details || `User interaction (${log.id})`;
    const actionText = `${actionType}: ${actionDetails}`;
    console.log('🎬 User action:', actionType, actionDetails);
    updateState({ currentUserAction: actionText });
    updateState({ replayStatus: `Processing user action: ${actionType}` });
  };

  const jumpToInteraction = (index) => {
    updateState({ currentIndex: index });
    if (state.replayData && state.replayData.logs[index]) {
      processInteraction(state.replayData.logs[index]);
    }
  };

  const jumpToSegment = (segmentIndex) => {
    if (!state.conversationSegments || segmentIndex >= state.conversationSegments.length) return;
    
    console.log(`🎬 Jumping to segment ${segmentIndex + 1}/${state.conversationSegments.length}`);
    
    // Stop current playback
    stopReplay();
    
    // Update current segment index
    updateState({ currentSegmentIndex: segmentIndex });
    
    // If using segment-based playback, start from this segment
    if (state.conversationSegments && state.processedSegments) {
      console.log('🎬 🎭 Starting segment-based playback from segment', segmentIndex);
      updateState({ 
        isPlaying: true,
        replayStatus: `Starting from segment ${segmentIndex + 1}...`
      });
      
      // Use a small delay to ensure state updates are processed
      setTimeout(() => {
        playNextSegment(segmentIndex, true, state.conversationSegments);
      }, 100);
    } else {
      // Fallback to individual interaction playback
      const segment = state.conversationSegments[segmentIndex];
      if (segment && segment.logs && segment.logs.length > 0) {
        // Find the index of the first log in this segment
        const firstLogId = segment.logs[0].id;
        const logIndex = state.replayData.logs.findIndex(log => log.id === firstLogId);
        if (logIndex !== -1) {
          jumpToInteraction(logIndex);
        }
      }
    }
  };

  const playNextSegment = async (segmentIndex, isPlaying = null, segments = null) => {
    // Use passed parameters or fall back to state (fix for timing issues)
    const actualIsPlaying = isPlaying !== null ? isPlaying : state.isPlaying;
    const actualSegments = segments || state.conversationSegments;
    
    console.log(`🎭 playNextSegment called: index=${segmentIndex}, isPlaying=${actualIsPlaying}, segments=${actualSegments.length}`);
    
    if (!actualIsPlaying || segmentIndex >= actualSegments.length) {
      console.log('🎭 Segment replay complete');
      updateState({ isPlaying: false });
      return;
    }

    const segment = actualSegments[segmentIndex];
    console.log(`🎭 Playing segment ${segmentIndex + 1}/${actualSegments.length}: ${segment.type} (${segment.duration}ms)`);

    updateState({ currentSegmentIndex: segmentIndex });

    try {
      // Handle different segment types and wait for completion
      if (segment.type === 'user_speech') {
        await playUserSpeechSegment(segment, actualIsPlaying);
      } else if (segment.type === 'api_response') {
        await playApiResponseSegment(segment);
      } else if (segment.type === 'user_text') {
        playTextSegment(segment);
      } else {
        playActionSegment(segment);
      }

      // Add a small delay between segments for natural pacing
      const delay = Math.max(200, Math.min(1000, segment.duration * 0.1 / state.playbackSpeed));
      console.log(`🎭 Segment completed, waiting ${delay}ms before next segment`);
      
      setTimeout(() => {
        // FIX: Continue with next segment, passing state explicitly to avoid timing issues
        playNextSegment(segmentIndex + 1, actualIsPlaying, actualSegments);
      }, delay);

    } catch (error) {
      console.error('🚨 Segment playback failed:', error);
      updateState({ replayStatus: `❌ Segment ${segmentIndex + 1} failed: ${error.message}` });
      // Continue to next segment after brief delay, maintaining state
      setTimeout(() => playNextSegment(segmentIndex + 1, actualIsPlaying, actualSegments), 500);
    }
  };

  const playUserSpeechSegment = async (segment, isPlaying = true) => {
    updateState({ replayStatus: `🎤 Playing user speech (${(segment.duration / 1000).toFixed(1)}s)` });
    
    // Display video frames during speech
    const segmentVideo = state.processedSegments.get(`${segment.id}_video`);
    console.log(`🎤 User speech segment ${segment.id}: looking for video segment "${segment.id}_video"`);
    console.log(`🎤 Available processed segments:`, Array.from(state.processedSegments.keys()));
    console.log(`🎤 Video frames in segment:`, segment.videoFrames?.length || 0);
    console.log(`🎤 Current isPlaying state:`, state.isPlaying);
    console.log(`🎤 Passed isPlaying parameter:`, isPlaying);
    
    if (segmentVideo) {
      console.log(`🎤 Found video segment for user speech:`, segmentVideo);
      console.log(`🎤 Video segment has ${segmentVideo.frames?.length || 0} frames with average interval ${segmentVideo.averageInterval}ms`);
      // Pass the isPlaying parameter to video playback
      playSegmentVideo(segmentVideo, isPlaying);
    } else {
      // Check if this is expected (short segments often don't have video)
      const isShortSegment = segment.duration < 500; // Less than 500ms
      const hasVideoFramesInSegment = segment.videoFrames && segment.videoFrames.length > 0;
      
      if (hasVideoFramesInSegment) {
        // This is unexpected - segment has video frames but no processed video
        console.warn(`🎤 ⚠️  Segment ${segment.id} has ${segment.videoFrames.length} video frames but no processed video segment!`);
        console.warn(`🎤 Video frames:`, segment.videoFrames.map(f => ({ id: f.id, timestamp: f.timestamp })));
      } else if (isShortSegment) {
        // This is expected for short segments
        console.log(`🎤 📝 No video for segment ${segment.id} (${segment.duration}ms) - expected for short speech`);
      } else {
        // Longer segment without video - noteworthy but not alarming
        console.log(`🎤 📹 No video segment found for user speech segment ${segment.id} (${segment.duration}ms)`);
      }
    }
    
    // Play unified audio and wait for completion
    const segmentAudio = state.processedSegments.get(`${segment.id}_audio`);
    if (segmentAudio) {
      const { audioContext, audioBuffer } = segmentAudio;
      
      return new Promise((resolve) => {
        const source = audioContext.createBufferSource();
        const gainNode = audioContext.createGain();
        
        source.buffer = audioBuffer;
        source.connect(gainNode);
        gainNode.connect(audioContext.destination);
        
        // Boost user audio volume
        gainNode.gain.value = CONSTANTS.AUDIO.VOLUME.USER;
        
        // Wait for audio to complete
        source.onended = () => {
          console.log(`🎤 User speech completed: ${audioBuffer.duration.toFixed(2)}s`);
          // Stop any ongoing video playback for this segment when audio ends
          if (videoPlaybackRef.current) {
            console.log(`🎤 Stopping video playback as user speech audio completed`);
            videoPlaybackRef.current.stop = true;
          }
          resolve();
        };
        
        source.start(0);
        console.log(`🎤 Playing unified user speech: ${audioBuffer.duration.toFixed(2)}s`);
      });
    }
    
    // If no audio, just wait a short time
    return new Promise(resolve => setTimeout(resolve, 100));
  };

  const playApiResponseSegment = async (segment) => {
    updateState({ replayStatus: `🤖 Playing API response (${(segment.duration / 1000).toFixed(1)}s)` });
    
    // Play unified audio and wait for completion
    const segmentAudio = state.processedSegments.get(`${segment.id}_audio`);
    if (segmentAudio) {
      const { audioContext, audioBuffer } = segmentAudio;
      
      return new Promise((resolve) => {
        const source = audioContext.createBufferSource();
        const gainNode = audioContext.createGain();
        
        source.buffer = audioBuffer;
        source.connect(gainNode);
        gainNode.connect(audioContext.destination);
        
        // API audio at normal volume
        gainNode.gain.value = CONSTANTS.AUDIO.VOLUME.API;
        
        // Wait for audio to complete
        source.onended = () => {
          console.log(`🤖 API response completed: ${audioBuffer.duration.toFixed(2)}s`);
          resolve();
        };
        
        source.start(0);
        console.log(`🤖 Playing unified API response: ${audioBuffer.duration.toFixed(2)}s`);
      });
    }

    // Show API response text if available
    const textLog = segment.logs.find(log => log.interaction_type === 'api_response');
    if (textLog) {
      updateState({ currentApiResponse: `API responded with ${segment.audioChunks.length} audio chunks` });
    }
    
    // If no audio, just wait a short time
    return new Promise(resolve => setTimeout(resolve, 100));
  };

  const playTextSegment = (segment) => {
    const textLog = segment.logs[0];
    updateState({ 
      replayStatus: `📝 Processing text input...`,
      currentTextInput: textLog.interaction_metadata?.text || 'Text input detected'
    });
  };

  const playActionSegment = (segment) => {
    const actionLog = segment.logs[0];
    const actionType = actionLog.interaction_metadata?.action_type || 'action';
    updateState({ 
      replayStatus: `⚡ User action: ${actionType}`,
      currentUserAction: `${actionType}: ${actionLog.interaction_metadata?.action_details || 'User interaction'}`
    });
  };

  const playSegmentVideo = (segmentVideo, isPlaying = true) => {
    const { frames, averageInterval } = segmentVideo;
    let frameIndex = 0;
    
    // Create a local playing flag to avoid state closure issues
    let isPlayingVideo = true;
    
    // Stop any previous video playback
    if (videoPlaybackRef.current) {
      videoPlaybackRef.current.stop = true;
    }
    
    // Create new playback control object
    videoPlaybackRef.current = { stop: false };
    const playbackControl = videoPlaybackRef.current;

    const showNextFrame = () => {
      // Check both the playback control and current state
      if (frameIndex < frames.length && !playbackControl.stop && isPlaying) {
        const frame = frames[frameIndex];
        console.log(`📹 Processing frame ${frameIndex + 1}/${frames.length}:`, frame);
        
        if (frame.frameData && videoRef.current) {
          console.log(`📹 Frame data available:`, frame.frameData);
          displayFrameAsImage(frame.frameData.url, null, true, frameIndex, frames.length);
        } else {
          console.warn(`📹 Frame ${frameIndex + 1} missing data:`, { hasFrameData: !!frame.frameData, hasVideoRef: !!videoRef.current });
        }

        frameIndex++;
        if (frameIndex < frames.length && !playbackControl.stop) {
          const delay = Math.max(100, averageInterval / state.playbackSpeed);
          console.log(`📹 Scheduling next frame in ${delay}ms`);
          setTimeout(showNextFrame, delay);
        } else {
          console.log(`📹 Video segment playback completed (${frames.length} frames)`);
          videoPlaybackRef.current = null;
        }
      } else {
        console.log(`📹 Video playback stopped: frameIndex=${frameIndex}, frames.length=${frames.length}, isPlaying=${isPlaying}, stopped=${playbackControl.stop}`);
        videoPlaybackRef.current = null;
      }
    };

    if (frames.length > 0) {
      console.log(`📹 Starting video playback: ${frames.length} frames at ${averageInterval}ms intervals`);
      console.log(`📹 First frame data:`, frames[0]);
      showNextFrame();
    } else {
      console.warn(`📹 No frames available for video playback`);
    }
  };

  // Debug test function - add this after the component definition
  const testSegmentFiltering = () => {
    console.log('🧪 ===== TESTING SEGMENT FILTERING IN INTERACTIONREPLAY =====');
    
    // Mock problematic data similar to the session
    const testLogs = [
      {
        id: 1,
        interaction_type: 'audio_chunk',
        timestamp: '2025-05-31T23:52:48.962553',
        interaction_metadata: { microphone_on: true, audio_sample_rate: 16000 }
      },
      {
        id: 2,
        interaction_type: 'audio_chunk',
        timestamp: '2025-05-31T23:52:48.964553', // 2ms later
        interaction_metadata: { microphone_on: true, audio_sample_rate: 16000 }
      },
      {
        id: 3,
        interaction_type: 'api_response',
        timestamp: '2025-05-31T23:52:58.862340',
        media_data: { cloud_storage_url: 'test.pcm' },
        interaction_metadata: { response_type: 'audio' }
      },
      {
        id: 4,
        interaction_type: 'audio_chunk',
        timestamp: '2025-05-31T23:53:02.809097',
        interaction_metadata: { microphone_on: true, audio_sample_rate: 16000 }
      },
      {
        id: 5,
        interaction_type: 'audio_chunk',
        timestamp: '2025-05-31T23:53:02.827097', // 18ms later
        interaction_metadata: { microphone_on: true, audio_sample_rate: 16000 }
      }
    ];
    
    console.log('🧪 Testing with mock logs that should create short user speech segments...');
    const result = processIntoSegments(testLogs);
    
    console.log('🧪 Result segments:', result);
    const userSpeechSegments = result.filter(s => s.type === 'user_speech');
    const shortSegments = userSpeechSegments.filter(s => s.duration < 500);
    
    console.log(`🧪 User speech segments found: ${userSpeechSegments.length}`);
    console.log(`🧪 Short user speech segments (< 500ms): ${shortSegments.length}`);
    
    if (shortSegments.length === 0) {
      console.log('🧪 ✅ FILTERING IS WORKING: No short segments remain');
    } else {
      console.log('🧪 ❌ FILTERING NOT WORKING: Short segments still exist:', shortSegments);
    }
    
    return result;
  };

  // Export test function to window for console access
  useEffect(() => {
    if (typeof window !== 'undefined') {
      window.testSegmentFiltering = testSegmentFiltering;
      window.debugInteractionReplay = {
        processIntoSegments,
        testSegmentFiltering,
        currentState: state,
        conversationSegments: state.conversationSegments
      };
    }
  }, [state.conversationSegments]);

  return (
    <div className="interaction-replay">
      <div className="replay-content">
        {/* Replay Display */}
        {state.replayData && (
          <div className="replay-display">
            <div className="replay-display-content">
              <div className="video-player-container">
                <div className="video-player-wrapper">
                  <video
                    ref={videoRef}
                    className="replay-video"
                    autoPlay
                    muted
                  />
                  {/* Integrated Video Controls Overlay */}
                  <div className="video-controls-overlay">
                    <div className="video-controls">
                      <div className="control-buttons">
                        {!isModal && (
                          <button 
                            onClick={() => loadSessions()} 
                            disabled={state.loading}
                            className="control-btn refresh-btn"
                            title="Refresh Sessions"
                          >
                            🔄
                          </button>
                        )}
                        
                        <button 
                          onClick={startReplay} 
                          disabled={!canStartReplay}
                          className="control-btn play-btn"
                          title="Play"
                        >
                          ▶
                        </button>
                        
                        <button 
                          onClick={stopReplay} 
                          disabled={!state.isPlaying}
                          className="control-btn stop-btn"
                          title="Stop"
                        >
                          ⏹
<<<<<<< HEAD
                        </button>
=======
                </button>
>>>>>>> 72ba25a0
                        
                        <select 
                          value={state.playbackSpeed} 
                          onChange={(e) => updateState({ playbackSpeed: parseFloat(e.target.value) })}
                          className="speed-select"
                          title="Playback Speed"
                        >
<<<<<<< HEAD
                          <option value={0.5}>0.5x</option>
                          <option value={1}>1x</option>
                          <option value={1.5}>1.5x</option>
                          <option value={2}>2x</option>
                        </select>
=======
                    <option value={0.5}>0.5x</option>
                    <option value={1}>1x</option>
                          <option value={1.5}>1.5x</option>
                    <option value={2}>2x</option>
                  </select>
>>>>>>> 72ba25a0
                      </div>
                    </div>
                  </div>
                </div>
                
                {/* Status and Progress Info */}
                <div className="player-status">
                  <div className="status-text">
                    <strong>Status:</strong> {state.replayStatus}
                  </div>
                  
<<<<<<< HEAD
                  {hasExpiredUrls && (
                    <button 
                      onClick={regenerateUrls} 
                      disabled={state.isRegeneratingUrls}
                      className="regenerate-urls-btn"
                    >
                      {state.isRegeneratingUrls ? '🔄 Regenerating...' : '🔄 Fix Expired URLs'}
                    </button>
                  )}

                  {state.replayData && (
                    <div className="progress-info">
                      <p>
                        Interaction {state.currentIndex + 1} of {state.replayData.logs.length}
                        {state.replayData.logs[state.currentIndex] && (
                          <span> - {state.replayData.logs[state.currentIndex].interaction_type} at {formatTimestamp(state.replayData.logs[state.currentIndex].timestamp)}</span>
                        )}
                      </p>
                    </div>
                  )}
                  
=======
                {hasExpiredUrls && (
                  <button 
                    onClick={regenerateUrls} 
                      disabled={state.isRegeneratingUrls}
                      className="regenerate-urls-btn"
                  >
                    {state.isRegeneratingUrls ? '🔄 Regenerating...' : '🔄 Fix Expired URLs'}
                  </button>
                )}

                  {state.replayData && (
              <div className="progress-info">
                <p>
                  Interaction {state.currentIndex + 1} of {state.replayData.logs.length}
                  {state.replayData.logs[state.currentIndex] && (
                    <span> - {state.replayData.logs[state.currentIndex].interaction_type} at {formatTimestamp(state.replayData.logs[state.currentIndex].timestamp)}</span>
                  )}
                </p>
            </div>
          )}

>>>>>>> 72ba25a0
                  {state.currentVideoFrame && (
                    <div className="current-frame-info">
                      <small>Current frame: {state.currentVideoFrame}</small>
                    </div>
                  )}
                </div>
<<<<<<< HEAD
              </div>
=======
                </div>
>>>>>>> 72ba25a0

              <div className="conversation-timeline">
                <h4>📝 Conversation Timeline</h4>
                <div className="timeline-container">
                  {state.conversationSegments && state.conversationSegments.length > 0 ? (
                    state.conversationSegments.map((segment, index) => {
                      const isCurrentSegment = state.currentSegmentIndex === index;
                      const durationSec = (segment.duration / 1000).toFixed(1);
                      const startTime = new Date(segment.startTime).toLocaleTimeString();
                      
                      // Determine segment display info
                      let segmentIcon, segmentLabel, segmentContent;
                      
                      switch (segment.type) {
                        case 'user_speech':
                          segmentIcon = '🎤';
                          segmentLabel = 'You spoke';
                          segmentContent = `Voice message (${durationSec}s, ${segment.audioChunks.length} chunks)`;
                          if (segment.videoFrames.length > 0) {
                            segmentContent += ` + ${segment.videoFrames.length} video frames`;
                          }
                          break;
                        case 'api_response':
                          segmentIcon = '🤖';
                          segmentLabel = 'Gemini responded';
                          segmentContent = `Voice response (${durationSec}s, ${segment.audioChunks.length} chunks)`;
                          if (segment.mergedSegmentIds && segment.mergedSegmentIds.length > 0) {
                            segmentContent += ` [merged response]`;
                          }
                          break;
                        case 'user_text':
                          segmentIcon = '💬';
                          segmentLabel = 'You typed';
                          const textLog = segment.logs.find(log => log.interaction_type === 'text_input');
                          segmentContent = textLog?.interaction_metadata?.text || 'Text message';
                          break;
                        case 'user_action':
                          segmentIcon = '⚡';
                          segmentLabel = 'Action';
                          const actionLog = segment.logs.find(log => log.interaction_type === 'user_action');
                          segmentContent = actionLog?.interaction_metadata?.action_type || 'User action';
                          break;
                        default:
                          segmentIcon = '❓';
                          segmentLabel = 'Unknown';
                          segmentContent = `${segment.type} (${durationSec}s)`;
                      }

                      return (
                        <div
                          key={segment.id}
                          className={`conversation-turn ${isCurrentSegment ? 'current-turn' : ''} ${segment.type}`}
                          onClick={() => jumpToSegment(index)}
                        >
                          <div className="turn-icon">{segmentIcon}</div>
                          <div className="turn-content">
                            <div className="turn-header">
                              <strong>{segmentLabel}</strong>
                              <span className="turn-time">{startTime}</span>
<<<<<<< HEAD
                            </div>
                            <div className="turn-description">
                              {segmentContent}
                            </div>
=======
                  </div>
                            <div className="turn-description">
                              {segmentContent}
                      </div>
>>>>>>> 72ba25a0
                            {isCurrentSegment && (
                              <div className="current-status">
                                <div className="status-indicator">▶ Playing</div>
                                <div className="status-text">{state.replayStatus}</div>
<<<<<<< HEAD
                              </div>
                            )}
                          </div>
                        </div>
=======
                      </div>
                    )}
                      </div>
                          </div>
>>>>>>> 72ba25a0
                      );
                    })
                  ) : (
                    // Fallback to interaction-level timeline if no conversation segments
                    state.replayData.logs.map((log, index) => (
                      <div
                        key={index}
                        className={`timeline-item ${index === state.currentIndex ? 'current' : ''}`}
                        onClick={() => jumpToInteraction(index)}
                      >
                        <div className="timeline-marker"></div>
                        <div className="timeline-content">
                          <strong>{log.interaction_type}</strong>
                          <br />
                          <small>{formatTimestamp(log.timestamp)}</small>
                          {log.interaction_metadata && (
                            <div className="metadata">
                              {log.interaction_metadata.data_size_bytes && (
                                <span>{log.interaction_metadata.data_size_bytes} bytes</span>
                              )}
                            </div>
                          )}
                        </div>
                      </div>
                    ))
                  )}
<<<<<<< HEAD
                </div>
              </div>
            </div>
          </div>
        )}
=======
                  </div>
                </div>
              </div>
            </div>
          )}
>>>>>>> 72ba25a0
      </div>
    </div>
  );
};

export default InteractionReplay; <|MERGE_RESOLUTION|>--- conflicted
+++ resolved
@@ -762,11 +762,7 @@
       loadReplayData(sessionData.session_id);
     } else if (!isModal) {
       // Load all available sessions for browse mode
-<<<<<<< HEAD
-      loadSessions();
-=======
     loadSessions();
->>>>>>> 72ba25a0
     }
   }, [isModal, sessionData]);
 
@@ -1995,11 +1991,7 @@
                           title="Stop"
                         >
                           ⏹
-<<<<<<< HEAD
-                        </button>
-=======
                 </button>
->>>>>>> 72ba25a0
                         
                         <select 
                           value={state.playbackSpeed} 
@@ -2007,19 +1999,11 @@
                           className="speed-select"
                           title="Playback Speed"
                         >
-<<<<<<< HEAD
-                          <option value={0.5}>0.5x</option>
-                          <option value={1}>1x</option>
-                          <option value={1.5}>1.5x</option>
-                          <option value={2}>2x</option>
-                        </select>
-=======
                     <option value={0.5}>0.5x</option>
                     <option value={1}>1x</option>
                           <option value={1.5}>1.5x</option>
                     <option value={2}>2x</option>
                   </select>
->>>>>>> 72ba25a0
                       </div>
                     </div>
                   </div>
@@ -2031,29 +2015,6 @@
                     <strong>Status:</strong> {state.replayStatus}
                   </div>
                   
-<<<<<<< HEAD
-                  {hasExpiredUrls && (
-                    <button 
-                      onClick={regenerateUrls} 
-                      disabled={state.isRegeneratingUrls}
-                      className="regenerate-urls-btn"
-                    >
-                      {state.isRegeneratingUrls ? '🔄 Regenerating...' : '🔄 Fix Expired URLs'}
-                    </button>
-                  )}
-
-                  {state.replayData && (
-                    <div className="progress-info">
-                      <p>
-                        Interaction {state.currentIndex + 1} of {state.replayData.logs.length}
-                        {state.replayData.logs[state.currentIndex] && (
-                          <span> - {state.replayData.logs[state.currentIndex].interaction_type} at {formatTimestamp(state.replayData.logs[state.currentIndex].timestamp)}</span>
-                        )}
-                      </p>
-                    </div>
-                  )}
-                  
-=======
                 {hasExpiredUrls && (
                   <button 
                     onClick={regenerateUrls} 
@@ -2075,18 +2036,13 @@
             </div>
           )}
 
->>>>>>> 72ba25a0
                   {state.currentVideoFrame && (
                     <div className="current-frame-info">
                       <small>Current frame: {state.currentVideoFrame}</small>
                     </div>
                   )}
                 </div>
-<<<<<<< HEAD
-              </div>
-=======
                 </div>
->>>>>>> 72ba25a0
 
               <div className="conversation-timeline">
                 <h4>📝 Conversation Timeline</h4>
@@ -2146,32 +2102,18 @@
                             <div className="turn-header">
                               <strong>{segmentLabel}</strong>
                               <span className="turn-time">{startTime}</span>
-<<<<<<< HEAD
-                            </div>
-                            <div className="turn-description">
-                              {segmentContent}
-                            </div>
-=======
                   </div>
                             <div className="turn-description">
                               {segmentContent}
                       </div>
->>>>>>> 72ba25a0
                             {isCurrentSegment && (
                               <div className="current-status">
                                 <div className="status-indicator">▶ Playing</div>
                                 <div className="status-text">{state.replayStatus}</div>
-<<<<<<< HEAD
-                              </div>
-                            )}
-                          </div>
-                        </div>
-=======
                       </div>
                     )}
                       </div>
                           </div>
->>>>>>> 72ba25a0
                       );
                     })
                   ) : (
@@ -2198,19 +2140,11 @@
                       </div>
                     ))
                   )}
-<<<<<<< HEAD
-                </div>
-              </div>
-            </div>
-          </div>
-        )}
-=======
                   </div>
                 </div>
               </div>
             </div>
           )}
->>>>>>> 72ba25a0
       </div>
     </div>
   );
